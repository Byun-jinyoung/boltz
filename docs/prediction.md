# Prediction

Once you have installed `boltz`, you can start making predictions by simply running:

`boltz predict <INPUT_PATH> --use_msa_server`

where `<INPUT_PATH>` is a path to the input file or a directory. The input file can either be in fasta (enough for most use cases) or YAML  format (for more complex inputs). If you specify a directory, `boltz` will run predictions on each `.yaml` or `.fasta` file in the directory. Passing the `--use_msa_server` flag will auto-generate the MSA using the mmseqs2 server, otherwise you can provide a precomputed MSA. 

By default the package will run the Boltz-1x model that includes the inference time potentials that significantly improve the physical quality of the poses. If you find any physical issues with the model predictions, please let us know by opening an issue and including the YAML/FASTA file to replicate, the structure output and a description of the problem. If you want to run the original Boltz-1 model without potentials you can add `--no_potentials` flag. 

Before diving into more details about the input formats, here are the key differences in what they each support:

| Feature  | Fasta              | YAML    |
| -------- |--------------------| ------- |
| Polymers | :white_check_mark: | :white_check_mark:   |
| Smiles   | :white_check_mark: | :white_check_mark:   |
| CCD code | :white_check_mark: | :white_check_mark:   |
| Custom MSA | :white_check_mark: | :white_check_mark:   |
| Modified Residues | :x:                |  :white_check_mark: |
| Covalent bonds | :x:                | :white_check_mark:   |
| Pocket conditioning | :x:                | :white_check_mark:   |



## YAML format

The YAML format is more flexible and allows for more complex inputs, particularly around covalent bonds. The schema of the YAML is the following:

```yaml
sequences:
    - ENTITY_TYPE:
        id: CHAIN_ID 
        sequence: SEQUENCE    # only for protein, dna, rna
        smiles: 'SMILES'        # only for ligand, exclusive with ccd
        ccd: CCD              # only for ligand, exclusive with smiles
        msa: MSA_PATH         # only for protein
        modifications:
          - position: RES_IDX   # index of residue, starting from 1
            ccd: CCD            # CCD code of the modified residue
        cyclic: false
     
    - ENTITY_TYPE:
        id: [CHAIN_ID, CHAIN_ID]    # multiple ids in case of multiple identical entities
        ...
constraints:
    - bond:
        atom1: [CHAIN_ID, RES_IDX, ATOM_NAME]
        atom2: [CHAIN_ID, RES_IDX, ATOM_NAME]
    - pocket:
        binder: CHAIN_ID
        contacts: [[CHAIN_ID, RES_IDX], [CHAIN_ID, RES_IDX]]
```
`sequences` has one entry for every unique chain/molecule in the input. Each polymer entity as a `ENTITY_TYPE`  either `protein`, `dna` or `rna` and have a `sequence` attribute. Non-polymer entities are indicated by `ENTITY_TYPE` equal to `ligand` and have a `smiles` or `ccd` attribute. `CHAIN_ID` is the unique identifier for each chain/molecule, and it should be set as a list in case of multiple identical entities in the structure. For proteins, the `msa` key is required by default but can be omited by passing the `--use_msa_server` flag which will auto-generate the MSA using the mmseqs2 server. If you wish to use a precomputed MSA, use the `msa` attribute with `MSA_PATH` indicating the path to the `.a3m` file containing the MSA for that protein. If you wish to explicitly run single sequence mode (which is generally advised against as it will hurt model performance), you may do so by using the special keyword `empty` for that protein (ex: `msa: empty`). For custom MSA, you may wish to indicate pairing keys to the model. You can do so by using a CSV format instead of a3m with two columns: `sequence` with the protein sequences and `key` which is a unique identifier indicating matching rows across CSV files of each protein chain.

The `modifications` field is an optional field that allows you to specify modified residues in the polymer (`protein`, `dna` or`rna`). The `position` field specifies the index (starting from 1) of the residue, and `ccd` is the CCD code of the modified residue. This field is currently only supported for CCD ligands. The `cyclic` flag should be used to specify polymer chains (not ligands) that are cyclic. 

`constraints` is an optional field that allows you to specify additional information about the input structure. 


* The `bond` constraint specifies covalent bonds between two atoms (`atom1` and `atom2`). It is currently only supported for CCD ligands and canonical residues, `CHAIN_ID` refers to the id of the residue set above, `RES_IDX` is the index (starting from 1) of the residue (1 for ligands), and `ATOM_NAME` is the standardized atom name (can be verified in CIF file of that component on the RCSB website).

* The `pocket` constraint specifies the residues associated with a ligand, where `binder` refers to the chain binding to the pocket (which can be a molecule, protein, DNA or RNA) and `contacts` is the list of chain and residue indices (starting from 1) associated with the pocket. The model currently only supports the specification of a single `binder` chain (and any number of `contacts` residues in other chains).

<<<<<<< HEAD
=======
`templates` is an otional field that allows you to specify structural templates for your prediction. At minimum, you must provide the path to the structural template, which must provided as a CIF file. If you wish to explicitely define which of the chains in your YAML should be templated using this CIF file, you can use the `chain_id` entry to specify them. Whether a set of ids is provided or not, Boltz will find the best matching chains from the provided template. If you wish to explicitely define the mapping yourself, you may provide the corresponding template_id. Note that only protein chains can be templated.

`properties` is an optional field that allows you to specify whether you want to compute the affinity. If enabled, you must also provide the chain_id corresponding to the small molecule against which the affinity will be computed. Only one single molecule can be specified for affinity computation, and it must be a ligand chain (not a protein, DNA or RNA).

>>>>>>> 98e14a84
As an example:

```yaml
version: 1
sequences:
  - protein:
      id: [A, B]
      sequence: MVTPEGNVSLVDESLLVGVTDEDRAVRSAHQFYERLIGLWAPAVMEAAHELGVFAALAEAPADSGELARRLDCDARAMRVLLDALYAYDVIDRIHDTNGFRYLLSAEARECLLPGTLFSLVGKFMHDINVAWPAWRNLAEVVRHGARDTSGAESPNGIAQEDYESLVGGINFWAPPIVTTLSRKLRASGRSGDATASVLDVGCGTGLYSQLLLREFPRWTATGLDVERIATLANAQALRLGVEERFATRAGDFWRGGWGTGYDLVLFANIFHLQTPASAVRLMRHAAACLAPDGLVAVVDQIVDADREPKTPQDRFALLFAASMTNTGGGDAYTFQEYEEWFTAAGLQRIETLDTPMHRILLARRATEPSAVPEGQASENLYFQ
      msa: ./examples/msa/seq1.a3m
  - ligand:
      id: [C, D]
      ccd: SAH
  - ligand:
      id: [E, F]
      smiles: 'N[C@@H](Cc1ccc(O)cc1)C(=O)O'
```


## Fasta format

The fasta format is a little simpler, and should contain entries as follows:

```
>CHAIN_ID|ENTITY_TYPE|MSA_PATH
SEQUENCE
```

The `CHAIN_ID` is a unique identifier for each input chain. The `ENTITY_TYPE` can be one of `protein`, `dna`, `rna`, `smiles`, `ccd` (note that we support both smiles and CCD code for ligands). The `MSA_PATH` is only applicable to proteins. By default, MSA's are required, but they can be omited by passing the `--use_msa_server` flag which will auto-generate the MSA using the mmseqs2 server. If you wish to use a custom MSA, use it to set the path to the `.a3m` file containing a pre-computed MSA for this protein. If you wish to explicitly run single sequence mode (which is generally advised against as it will hurt model performance), you may do so by using the special keyword `empty` for that protein (ex: `>A|protein|empty`). For custom MSA, you may wish to indicate pairing keys to the model. You can do so by using a CSV format instead of a3m with two columns: `sequence` with the protein sequences and `key` which is a unique identifier indicating matching rows across CSV files of each protein chain.

For each of these cases, the corresponding `SEQUENCE` will contain an amino acid sequence (e.g. `EFKEAFSLF`), a sequence of nucleotide bases (e.g. `ATCG`), a smiles string (e.g. `CC1=CC=CC=C1`), or a CCD code (e.g. `ATP`), depending on the entity.

As an example:

```yaml
>A|protein|./examples/msa/seq1.a3m
MVTPEGNVSLVDESLLVGVTDEDRAVRSAHQFYERLIGLWAPAVMEAAHELGVFAALAEAPADSGELARRLDCDARAMRVLLDALYAYDVIDRIHDTNGFRYLLSAEARECLLPGTLFSLVGKFMHDINVAWPAWRNLAEVVRHGARDTSGAESPNGIAQEDYESLVGGINFWAPPIVTTLSRKLRASGRSGDATASVLDVGCGTGLYSQLLLREFPRWTATGLDVERIATLANAQALRLGVEERFATRAGDFWRGGWGTGYDLVLFANIFHLQTPASAVRLMRHAAACLAPDGLVAVVDQIVDADREPKTPQDRFALLFAASMTNTGGGDAYTFQEYEEWFTAAGLQRIETLDTPMHRILLARRATEPSAVPEGQASENLYFQ
>B|protein|./examples/msa/seq1.a3m
MVTPEGNVSLVDESLLVGVTDEDRAVRSAHQFYERLIGLWAPAVMEAAHELGVFAALAEAPADSGELARRLDCDARAMRVLLDALYAYDVIDRIHDTNGFRYLLSAEARECLLPGTLFSLVGKFMHDINVAWPAWRNLAEVVRHGARDTSGAESPNGIAQEDYESLVGGINFWAPPIVTTLSRKLRASGRSGDATASVLDVGCGTGLYSQLLLREFPRWTATGLDVERIATLANAQALRLGVEERFATRAGDFWRGGWGTGYDLVLFANIFHLQTPASAVRLMRHAAACLAPDGLVAVVDQIVDADREPKTPQDRFALLFAASMTNTGGGDAYTFQEYEEWFTAAGLQRIETLDTPMHRILLARRATEPSAVPEGQASENLYFQ
>C|ccd
SAH
>D|ccd
SAH
>E|smiles
N[C@@H](Cc1ccc(O)cc1)C(=O)O
>F|smiles
N[C@@H](Cc1ccc(O)cc1)C(=O)O
```


## Options

The following options are available for the `predict` command:

    boltz predict input_path [OPTIONS]

As an example, to predict a structure using 10 recycling steps and 25 samples (the default parameters for AlphaFold3) use:

    boltz predict input_path --recycling_steps 10 --diffusion_samples 25

(note however that the prediction will take significantly longer)


| **Option**               | **Type**        | **Default**                 | **Description**                                                                                                                                                                     |
|--------------------------|-----------------|-----------------------------|-------------------------------------------------------------------------------------------------------------------------------------------------------------------------------------|
| `--out_dir`              | `PATH`          | `./`                        | The path where to save the predictions.                                                                                                                                             |
| `--cache`                | `PATH`          | `~/.boltz`                  | The directory where to download the data and model. Will use environmnet variable `BOLTZ_CACHE` as an absolute path if set                                                          |
| `--checkpoint`           | `PATH`          | None                        | An optional checkpoint. Uses the provided Boltz-1 model by default.                                                                                                                 |
| `--devices`              | `INTEGER`       | `1`                         | The number of devices to use for prediction.                                                                                                                                        |
| `--accelerator`          | `[gpu,cpu,tpu]` | `gpu`                       | The accelerator to use for prediction.                                                                                                                                              |
| `--recycling_steps`      | `INTEGER`       | `3`                         | The number of recycling steps to use for prediction.                                                                                                                                |
| `--sampling_steps`       | `INTEGER`       | `200`                       | The number of sampling steps to use for prediction.                                                                                                                                 |
| `--diffusion_samples`    | `INTEGER`       | `1`                         | The number of diffusion samples to use for prediction.                                                                                                                              |
| `--step_scale`           | `FLOAT`         | `1.638`                     | The step size is related to the temperature at which the diffusion process samples the distribution. The lower the higher the diversity among samples (recommended between 1 and 2). |
| `--output_format`        | `[pdb,mmcif]`   | `mmcif`                     | The output format to use for the predictions.                                                                                                                                       |
| `--num_workers`          | `INTEGER`       | `2`                         | The number of dataloader workers to use for prediction.                                                                                                                             |
| `--override`             | `FLAG`          | `False`                     | Whether to override existing predictions if found.                                                                                                                                  |
| `--use_msa_server`       | `FLAG`          | `False`                     | Whether to use the msa server to generate msa's.                                                                                                                                    |
| `--msa_server_url`       | str             | `https://api.colabfold.com` | MSA server url. Used only if --use_msa_server is set.                                                                                                                               |
| `--msa_pairing_strategy` | str             | `greedy`                    | Pairing strategy to use. Used only if --use_msa_server is set. Options are 'greedy' and 'complete'                                                                                  |
| `--no_potentials`        | `FLAG`          | `False`                     | Whether to run the original Boltz-1 model without inference time potentials.                                                                                                        |
| `--write_full_pae`       | `FLAG`          | `False`                     | Whether to save the full PAE matrix as a file.                                                                                                                                      |
| `--write_full_pde`       | `FLAG`          | `False`                     | Whether to save the full PDE matrix as a file.                                                                                                                                      |

## Output

After running the model, the generated outputs are organized into the output directory following the structure below:
```
out_dir/
├── lightning_logs/                                            # Logs generated during training or evaluation
├── predictions/                                               # Contains the model's predictions
    ├── [input_file1]/
        ├── [input_file1]_model_0.cif                          # The predicted structure in CIF format, with the inclusion of per token pLDDT scores
        ├── confidence_[input_file1]_model_0.json              # The confidence scores (confidence_score, ptm, iptm, ligand_iptm, protein_iptm, complex_plddt, complex_iplddt, chains_ptm, pair_chains_iptm)
        ├── pae_[input_file1]_model_0.npz                      # The predicted PAE score for every pair of tokens
        ├── pde_[input_file1]_model_0.npz                      # The predicted PDE score for every pair of tokens
        ├── plddt_[input_file1]_model_0.npz                    # The predicted pLDDT score for every token
        ...
        └── [input_file1]_model_[diffusion_samples-1].cif      # The predicted structure in CIF format
        ...
    └── [input_file2]/
        ...
└── processed/                                                 # Processed data used during execution 
```
The `predictions` folder contains a unique folder for each input file. The input folders contain `diffusion_samples` predictions saved in the output_format ordered by confidence score as well as additional files containing the predictions of the confidence model. The `processed` folder contains the processed input files that are used by the model during inference.

The output `.json` file contains various aggregated confidence scores for specific sample. The structure of the file is as follows:
```yaml
{
    "confidence_score": 0.8367,       # Aggregated score used to sort the predictions, corresponds to 0.8 * complex_plddt + 0.2 * iptm (ptm for single chains)
    "ptm": 0.8425,                    # Predicted TM score for the complex
    "iptm": 0.8225,                   # Predicted TM score when aggregating at the interfaces
    "ligand_iptm": 0.0,               # ipTM but only aggregating at protein-ligand interfaces
    "protein_iptm": 0.8225,           # ipTM but only aggregating at protein-protein interfaces
    "complex_plddt": 0.8402,          # Average pLDDT score for the complex
    "complex_iplddt": 0.8241,         # Average pLDDT score when upweighting interface tokens
    "complex_pde": 0.8912,            # Average PDE score for the complex
    "complex_ipde": 5.1650,           # Average PDE score when aggregating at interfaces  
    "chains_ptm": {                   # Predicted TM score within each chain
        "0": 0.8533,
        "1": 0.8330
    },
    "pair_chains_iptm": {             # Predicted (interface) TM score between each pair of chains
        "0": {
            "0": 0.8533,
            "1": 0.8090
        },
        "1": {
            "0": 0.8225,
            "1": 0.8330
        }
    }
}
```
<<<<<<< HEAD
`confidence_score`, `ptm` and `plddt` scores (and their interface and individual chain analogues) have a range of [0, 1], where higher values indicate higher confidence. `pde` scores have a unit of angstroms, where lower values indicate higher confidence.
=======
`confidence_score`, `ptm` and `plddt` scores (and their interface and individual chain analogues) have a range of [0, 1], where higher values indicate higher confidence. `pde` scores have a unit of angstroms, where lower values indicate higher confidence.

The output affinity `.json` file is organized as follows:
```yaml
{
    "affinity_pred_value": 0.8367,             # Predicted binding affinity from the enseble model
    "affinity_probability_binary": 0.8425,     # Predicted binding likelihood from the ensemble model
    "affinity_pred_value1": 0.8225,            # Predicted binding affinity from the first model of the ensemble
    "affinity_probability_binary1": 0.0,       # Predicted binding likelihood from the first model in the ensemble
    "affinity_pred_value2": 0.8225,            # Predicted binding affinity from the second model of the ensemble
    "affinity_probability_binary2": 0.8402,    # Predicted binding likelihood from the second model in the ensemble
}
```
There are two main predictions in the affinity output: `affinity_pred_value` and `affinity_probability_binary`. They are trained on largely different datasets, with different supervisions, and should be used in different contexts. Add commentMore actions

The `affinity_probability_binary` field should be used to detect binders from decoys, for example in a hit-discovery stage. It's value ranges from 0 to 1 and represents the predicted probability that the ligand is a binder.

The `affinity_pred_value` aims to measure the specific affinity of different binders and how this changes with small modifications of the molecule. This should be used in ligand optimization stages such as hit-to-lead and lead-optimization. It reports a binding affinity value as `log(IC50)`, derived from an `IC50` measured in `μM`. Lower values indicate stronger predicted binding, for instance:
- IC50 of $10^{-9}$ M $\longrightarrow$ our model outputs $-3$ (strong binder)
- IC50 of $10^{-6}$ M $\longrightarrow$ our model outputs $0$ (moderate binder)
- IC50 of $10^{-4}$ M $\longrightarrow$ our model outputs $2$ (weak binder / decoy)

You can convert the model's output to pIC50 in `kcal/mol` by using `y --> (6 - y) * 1.364` where `y` is the model's prediction.
>>>>>>> 98e14a84
<|MERGE_RESOLUTION|>--- conflicted
+++ resolved
@@ -61,13 +61,9 @@
 
 * The `pocket` constraint specifies the residues associated with a ligand, where `binder` refers to the chain binding to the pocket (which can be a molecule, protein, DNA or RNA) and `contacts` is the list of chain and residue indices (starting from 1) associated with the pocket. The model currently only supports the specification of a single `binder` chain (and any number of `contacts` residues in other chains).
 
-<<<<<<< HEAD
-=======
 `templates` is an otional field that allows you to specify structural templates for your prediction. At minimum, you must provide the path to the structural template, which must provided as a CIF file. If you wish to explicitely define which of the chains in your YAML should be templated using this CIF file, you can use the `chain_id` entry to specify them. Whether a set of ids is provided or not, Boltz will find the best matching chains from the provided template. If you wish to explicitely define the mapping yourself, you may provide the corresponding template_id. Note that only protein chains can be templated.
 
 `properties` is an optional field that allows you to specify whether you want to compute the affinity. If enabled, you must also provide the chain_id corresponding to the small molecule against which the affinity will be computed. Only one single molecule can be specified for affinity computation, and it must be a ligand chain (not a protein, DNA or RNA).
-
->>>>>>> 98e14a84
 As an example:
 
 ```yaml
@@ -201,9 +197,6 @@
     }
 }
 ```
-<<<<<<< HEAD
-`confidence_score`, `ptm` and `plddt` scores (and their interface and individual chain analogues) have a range of [0, 1], where higher values indicate higher confidence. `pde` scores have a unit of angstroms, where lower values indicate higher confidence.
-=======
 `confidence_score`, `ptm` and `plddt` scores (and their interface and individual chain analogues) have a range of [0, 1], where higher values indicate higher confidence. `pde` scores have a unit of angstroms, where lower values indicate higher confidence.
 
 The output affinity `.json` file is organized as follows:
@@ -226,5 +219,4 @@
 - IC50 of $10^{-6}$ M $\longrightarrow$ our model outputs $0$ (moderate binder)
 - IC50 of $10^{-4}$ M $\longrightarrow$ our model outputs $2$ (weak binder / decoy)
 
-You can convert the model's output to pIC50 in `kcal/mol` by using `y --> (6 - y) * 1.364` where `y` is the model's prediction.
->>>>>>> 98e14a84
+You can convert the model's output to pIC50 in `kcal/mol` by using `y --> (6 - y) * 1.364` where `y` is the model's prediction.